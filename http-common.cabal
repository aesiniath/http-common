--- conflicted
+++ resolved
@@ -1,10 +1,6 @@
 cabal-version:       >= 1.10
 name:                http-common
-<<<<<<< HEAD
 version:             0.8.0.1
-=======
-version:             0.7.2.0
->>>>>>> 20a8dda0
 synopsis:            Common types for HTTP clients and servers
 description:
  /Overview/
